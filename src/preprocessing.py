"""Preprocessing the data."""
import random
import json
from pprint import pprint

from settings import file_loc


def doc2vec(doc):
    """The function to extract information to triplets.

    Extract box_score informations to the format (r.t, r.e, r.m),
    for example, (AST, 'Al Hortford', 10)

    Args:
        doc: A dict loaded from the json file

    Return:
        triplets: A list contains all triplet vectors extracting from
        the doc.

    """
    triplets = []

    # A helper funtion to make triplet
    def maketriplets(doc, key, ignore, title):
        new_triplets = []
        for _type, _type_dic in doc[key].items():

            # ignore name column
            if _type in ignore:
                continue

            # Work Around QQ
            if key == 'box_score':
                for num, value in _type_dic.items():
                    entity = doc[key][title][num]
                    new_triplets.append((_type, entity, value))
            else:
                entity = doc[key][title]
                new_triplets.append((_type, entity, _type_dic))

        return new_triplets

    for k, v in doc.items():
        if k in ['vis_line', 'home_line']:
            ignore = ['TEAM-NAME']
            title = 'TEAM-NAME'
            new_triplets = maketriplets(doc, k, ignore, title)
            triplets += new_triplets

        elif k == 'box_score':
            ignore = ['FIRST_NAME', 'SECOND_NAME', 'PLAYER_NAME']
            title = 'PLAYER_NAME'
            new_triplets = maketriplets(doc, k, ignore, title)
            triplets += new_triplets

        # Home or Away
        else:
            if 'name' in k:
                new_triplets = [('name', k, v)]
            elif 'city' in k:
                new_triplets = [('city', k, v)]
            triplets += new_triplets

    return triplets


def readfile(filename):
    """The function to prepare data.

    Read the json file into vectors, and then wrap it into

    Args:
        filename: A string indicates which json file to read.

    Return:
        A list of the extracted file vectors

    """
    result = []
    with open(filename, 'r') as f:
        data = json.load(f)
        for d in data:
            d['summary'].append('<EOS>')
            result.append([doc2vec(d), d['summary']])
    return result


def data_iter(source, batch_size=32):
    """The iterator to give batch data while training.

    Args:
        source: the source file to batchify
        batch_size: the batch_size

    Return:
        A generator to yeild batch from random order.
        Will start another random epoch while one epoch
        finished.
    """
    dataset_size = len(source)
    start = -1 * batch_size
    order = list(range(dataset_size))
    random.shuffle(order)

    while True:
        start += batch_size
        if start > dataset_size - batch_size:
            start = 0   # Start another epoch.
            random.shuffle(order)
        batch_indices = order[start:start + batch_size]
        batch = [source[index] for index in batch_indices]
        yield batch


def main():
    """A minitest function."""
<<<<<<< HEAD
    # train_set = readfile(file_loc + 'train.json')
=======
    train_set = readfile(file_loc + 'train.json')
>>>>>>> 2c15bf92
    # valid_set = readfile(file_loc + 'valid.json')
    # test_set = readfile(file_loc + 'test.json')

    # train_iter = data_iter(train_set)
    # valid_iter = data_iter(valid_set)
    # test_iter = data_iter(test_set)
<<<<<<< HEAD
    
=======

>>>>>>> 2c15bf92
if __name__ == '__main__':
    main()<|MERGE_RESOLUTION|>--- conflicted
+++ resolved
@@ -116,21 +116,13 @@
 
 def main():
     """A minitest function."""
-<<<<<<< HEAD
-    # train_set = readfile(file_loc + 'train.json')
-=======
     train_set = readfile(file_loc + 'train.json')
->>>>>>> 2c15bf92
     # valid_set = readfile(file_loc + 'valid.json')
     # test_set = readfile(file_loc + 'test.json')
 
     # train_iter = data_iter(train_set)
     # valid_iter = data_iter(valid_set)
     # test_iter = data_iter(test_set)
-<<<<<<< HEAD
-    
-=======
 
->>>>>>> 2c15bf92
 if __name__ == '__main__':
     main()